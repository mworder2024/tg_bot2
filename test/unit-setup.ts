--- conflicted
+++ resolved
@@ -18,23 +18,6 @@
   // Restore console methods
   Object.assign(console, originalConsole);
 });
-
-<<<<<<< HEAD
-// Global test utilities
-(global as any).testUtils = {
-  sleep: (ms: number) => new Promise(resolve => setTimeout(resolve, ms)),
-  generateId: () => `test-${Date.now()}-${Math.random().toString(36).substr(2, 9)}`,
-  createMockLogger: () => ({
-    log: jest.fn(),
-    error: jest.fn(),
-    warn: jest.fn(),
-    debug: jest.fn(),
-    verbose: jest.fn(),
-  }),
-};
-
-=======
->>>>>>> 5219d7cf
 // Mock NestJS Logger globally
 jest.mock('@nestjs/common', () => ({
   ...jest.requireActual('@nestjs/common'),
